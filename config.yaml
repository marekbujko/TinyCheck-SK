--- conflicted
+++ resolved
@@ -1,87 +1,83 @@
-# ANALYSIS -
-# All the things related to the analysis engine.
-# Some configuration keys aren't accessible from the backend
-# but can be edited here...
-#
-analysis:
-  free_issuers:
-  - CN=Let's Encrypt Authority X3,O=Let's Encrypt,C=US
-  - CN=ZeroSSL RSA Domain Secure Site CA,O=ZeroSSL,C=AT
-  - CN=R3,O=Let's Encrypt,C=US
-  heuristics: true
-  active: true
-  http_default_port: 80
-  iocs: true
-  max_alerts: 3
-  max_ports: 1024
-  remote: false
-  ssl_default_ports:
-  - 443
-  - 465
-  - 636
-  - 989
-  - 990
-  - 993
-  - 995
-  - 5223
-  whitelist: true
-
-# BACKEND -
-# Backend login / password and the possibility to
-# access to it from remote location.
-#
-backend:
-  login: userlogin
-  password: userpassword
-  remote_access: true
-
-# FRONTEND -
-# Some elements related to the frontend configuration & ergonomy
-# you can change them via the backend.
-#
-frontend:
-  shutdown_option: false
-  reboot_option: false
-  quit_option: quitoption
-  download_links: false
-  hide_mouse: hidemouse
-  kiosk_mode: kioskmode
-  remote_access: true
-  sparklines: true
-  virtual_keyboard: true
-  user_lang: userlang
-  update: updateoption
-  choose_net: false
-<<<<<<< HEAD
-  http_port: 80
-  
-=======
-
->>>>>>> 7973c006
-# NETWORK -
-# Some elements related to the network configuration, such as
-# the interfaces (updated during the install), the list of SSIDs
-# the URL to check internet and the tokenization of SSIDs.
-#
-network:
-  in: iface_in
-  internet_check: https://1.1.1.1
-  out: iface_out
-  ssids:
-  - wireless
-  - skynet
-  - network
-  - wifi
-  tokenized_ssids: true
-
-# WATCHERS -
-# They are used to grab automatically new IOCs or whitelisted
-# elements from files containing IOCs export. You can add your
-# own URL and it will be parsed at each TinyCheck reboot.
-#
-watchers:
-  iocs:
-  - https://raw.githubusercontent.com/KasperskyLab/TinyCheck/main/assets/iocs.json
-  - https://raw.githubusercontent.com/Te-k/stalkerware-indicators/master/generated/indicators-for-tinycheck.json
-  whitelists:
-  - https://raw.githubusercontent.com/KasperskyLab/TinyCheck/main/assets/whitelist.json
+# ANALYSIS -
+# All the things related to the analysis engine.
+# Some configuration keys aren't accessible from the backend
+# but can be edited here...
+#
+analysis:
+  free_issuers:
+  - CN=Let's Encrypt Authority X3,O=Let's Encrypt,C=US
+  - CN=ZeroSSL RSA Domain Secure Site CA,O=ZeroSSL,C=AT
+  - CN=R3,O=Let's Encrypt,C=US
+  heuristics: true
+  active: true
+  http_default_port: 80
+  iocs: true
+  max_alerts: 3
+  max_ports: 1024
+  remote: false
+  ssl_default_ports:
+  - 443
+  - 465
+  - 636
+  - 989
+  - 990
+  - 993
+  - 995
+  - 5223
+  whitelist: true
+
+# BACKEND -
+# Backend login / password and the possibility to
+# access to it from remote location.
+#
+backend:
+  login: userlogin
+  password: userpassword
+  remote_access: true
+
+# FRONTEND -
+# Some elements related to the frontend configuration & ergonomy
+# you can change them via the backend.
+#
+frontend:
+  shutdown_option: false
+  reboot_option: false
+  quit_option: quitoption
+  download_links: false
+  hide_mouse: hidemouse
+  kiosk_mode: kioskmode
+  remote_access: true
+  sparklines: true
+  virtual_keyboard: true
+  user_lang: userlang
+  update: updateoption
+  choose_net: false
+  http_port: 80
+
+# NETWORK -
+# Some elements related to the network configuration, such as
+# the interfaces (updated during the install), the list of SSIDs
+# the URL to check internet and the tokenization of SSIDs.
+#
+network:
+  in: iface_in
+  internet_check: https://1.1.1.1
+  out: iface_out
+  ssids:
+  - wireless
+  - skynet
+  - network
+  - wifi
+  tokenized_ssids: true
+
+# WATCHERS -
+# They are used to grab automatically new IOCs or whitelisted
+# elements from files containing IOCs export. You can add your
+# own URL and it will be parsed at each TinyCheck reboot.
+#
+watchers:
+  iocs:
+  - https://raw.githubusercontent.com/KasperskyLab/TinyCheck/main/assets/iocs.json
+  - https://raw.githubusercontent.com/Te-k/stalkerware-indicators/master/generated/indicators-for-tinycheck.json
+  whitelists:
+  - https://raw.githubusercontent.com/KasperskyLab/TinyCheck/main/assets/whitelist.json