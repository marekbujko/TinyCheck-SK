#!/bin/bash

CURRENT_USER="${SUDO_USER}"
SCRIPT_PATH="$( cd "$(dirname "$0")" ; pwd -P )"
HOST="$( hostname )"
IFACES="$( ip a s | grep -Eo '[a-z0-9]{4,15}\: ' | grep -oE [a-z0-9]+ )"
IFACE_OUT=""
IFACE_IN=""
LOCALES=(en fr cat es ru pt de it)

welcome_screen() {
cat << "EOF"
 _____ _               ___ _               _
/__   (_)_ __  _   _  / __\ |__   ___  ___| | __
  / /\/ | '_ \| | | |/ /  | '_ \ / _ \/ __| |/ /
 / /  | | | | | |_| / /___| | | |  __/ (__|   <
 \/   |_|_| |_|\__, \____/|_| |_|\___|\___|_|\_\
               |___/
-----

EOF
}

check_operating_system() {
   # Check that this installer is running on a
   # Debian-like operating system (for dependencies)

   echo -e "\e[39m[+] Checking operating system\e[39m"
   error="\e[91m    [✘] Need to be run on a Debian-like operating system, exiting.\e[39m"

   if [[ -f "/etc/os-release" ]]; then
       if [[ $(cat /etc/os-release | grep -e "ID_LIKE=\"\?debian" -e "ID=debian") ]]; then
           echo -e "\e[92m    [✔] Debian-like operating system\e[39m"
       else
           echo -e "$error"
           exit 1
       fi
   else
       echo -e "$error"
       exit 1
   fi
}

set_userlang() {
    # Set the user language.
    echo -e "\e[39m[+] Setting the user language...\e[39m"
    printf -v joined '%s/' "${LOCALES[@]}"
    echo -n "    Please choose a language for the reports and the user interface (${joined%/}): "
    read lang

    if [[ " ${LOCALES[@]} " =~ " ${lang} " ]]; then
        sed -i "s/userlang/${lang}/g" /usr/share/tinycheck/config.yaml
        echo -e "\e[92m    [✔] User language settled!\e[39m"
    else
        echo -e "\e[91m    [✘] You must choose between the languages proposed, let's retry.\e[39m"
        set_userlang
    fi
}

set_credentials() {
    # Set the credentials to access to the backend.
    echo -e "\e[39m[+] Setting the backend credentials...\e[39m"
    echo -n "    Please choose a username for TinyCheck's backend: "
    read login
    echo -n "    Please choose a password for TinyCheck's backend: "
    read -s password1
    echo ""
    echo -n "    Please confirm the password: "
    read -s password2
    echo ""

    if [ $password1 = $password2 ]; then
        password=$(echo -n "$password1" | sha256sum | cut -d" " -f1)
        sed -i "s/userlogin/$login/g" /usr/share/tinycheck/config.yaml
        sed -i "s/userpassword/$password/g" /usr/share/tinycheck/config.yaml
        echo -e "\e[92m    [✔] Credentials saved successfully!\e[39m"
    else
        echo -e "\e[91m    [✘] The passwords aren't equal, please retry.\e[39m"
        set_credentials
    fi
}

set_kioskmode() {
    echo -n "[?] Do you want to start TinyCheck in fullscreen during the system startup (aka. Kiosk mode)? [Yes/No] "
    read answer
    if [[ "$answer" =~ ^([yY][eE][sS]|[yY])$ ]]
    then
        sed -i "s/kioskmode/true/g" /usr/share/tinycheck/config.yaml
        sed -i "s/hidemouse/true/g" /usr/share/tinycheck/config.yaml
        sed -i "s/quitoption/true/g" /usr/share/tinycheck/config.yaml
        echo -e "\e[92m    [✔] TinyCheck settled in kiosk mode\e[39m"
    else
        sed -i "s/kioskmode/false/g" /usr/share/tinycheck/config.yaml
        sed -i "s/hidemouse/false/g" /usr/share/tinycheck/config.yaml
        sed -i "s/quitoption/false/g" /usr/share/tinycheck/config.yaml
        echo -e "\e[92m    [✔] TinyCheck settled in default mode, use the desktop icon to launch it.\e[39m"
    fi
}

set_update() {
    echo -n "[?] Do you want to be able to update TinyCheck from the frontend interface? [Yes/No] "
    read answer
    if [[ "$answer" =~ ^([yY][eE][sS]|[yY])$ ]]
    then
        sed -i "s/updateoption/true/g" /usr/share/tinycheck/config.yaml
        echo -e "\e[92m    [✔] You'll be able to update it from the frontend!\e[39m"
    else
        sed -i "s/updateoption/false/g" /usr/share/tinycheck/config.yaml
        echo -e "\e[92m    [✔] You'll need to pass by the console script to update TinyCheck.\e[39m"
    fi
}

create_directory() {
    # Create the TinyCheck directory and move the whole stuff there.
    echo -e "[+] Creating TinyCheck folder under /usr/share/"
    mkdir /usr/share/tinycheck
    cp -Rf ./* /usr/share/tinycheck
}

get_version() {
    git tag | tail -n 1 | xargs echo -n > /usr/share/tinycheck/VERSION
}

generate_certificate() {
    # Generating SSL certificate for the backend.
    echo -e "[+] Generating SSL certificate for the backend"
    openssl req -x509 -subj '/CN=tinycheck.local/O=TinyCheck Backend' -newkey rsa:4096 -nodes -keyout /usr/share/tinycheck/server/backend/key.pem -out /usr/share/tinycheck/server/backend/cert.pem -days 3650
}

create_services() {
    # Create services to launch the two servers.

    echo -e "\e[39m[+] Creating services\e[39m"

    echo -e "\e[92m    [✔] Creating frontend service\e[39m"
    cat >/lib/systemd/system/tinycheck-frontend.service <<EOL
[Unit]
Description=TinyCheck frontend service

[Service]
Type=simple
ExecStart=/usr/bin/python3 /usr/share/tinycheck/server/frontend/main.py
Restart=on-abort
KillMode=process

[Install]
WantedBy=multi-user.target
EOL

    echo -e "\e[92m    [✔] Creating backend service\e[39m"
    cat >/lib/systemd/system/tinycheck-backend.service <<EOL
[Unit]
Description=TinyCheck backend service

[Service]
Type=simple
ExecStart=/usr/bin/python3 /usr/share/tinycheck/server/backend/main.py
Restart=on-abort
KillMode=process

[Install]
WantedBy=multi-user.target
EOL

    echo -e "\e[92m    [✔] Creating kiosk service\e[39m"
    cat >/lib/systemd/system/tinycheck-kiosk.service <<EOL
[Unit]
Description=TinyCheck Kiosk
Wants=graphical.target
After=graphical.target

[Service]
Environment=DISPLAY=:0.0
Environment=XAUTHORITY=/home/${CURRENT_USER}/.Xauthority
Type=forking
ExecStart=/bin/bash /usr/share/tinycheck/kiosk.sh
Restart=on-abort
User=${CURRENT_USER}
Group=${CURRENT_USER}

[Install]
WantedBy=graphical.target
EOL

    echo -e "\e[92m    [✔] Creating watchers service\e[39m"
    cat >/lib/systemd/system/tinycheck-watchers.service <<EOL
[Unit]
Description=TinyCheck watchers service
Wants=network-online.target
After=network-online.target

[Service]
Type=simple
ExecStart=/usr/bin/python3 /usr/share/tinycheck/server/backend/watchers.py
Restart=on-abort
KillMode=process

[Install]
WantedBy=multi-user.target
EOL

   echo -e "\e[92m    [✔] Enabling services\e[39m"
   systemctl enable tinycheck-frontend &> /dev/null
   systemctl enable tinycheck-backend &> /dev/null
   systemctl enable tinycheck-kiosk &> /dev/null
   systemctl enable tinycheck-watchers &> /dev/null
}

configure_dnsmask() {
    # Configure DNSMASQ by appending few lines to its configuration.
    # It creates a small DHCP server for one device.

    echo -e "\e[39m[+] Configuring dnsmasq\e[39m"
    echo -e "\e[92m    [✔] Changing dnsmasq configuration\e[39m"

    if [[ -f "/etc/dnsmasq.conf" ]]; then
        cat >>/etc/dnsmasq.conf <<EOL

## TinyCheck configuration ##

interface=${IFACE_IN}
dhcp-range=192.168.100.2,192.168.100.3,255.255.255.0,24h
EOL
    else
        echo -e "\e[91m    [✘] /etc/dnsmasq.conf doesn't exist, configuration not updated.\e[39m"
    fi
}

configure_dhcpcd() {
    # Configure DHCPCD by appending few lines to his configuration.
    # Allows to prevent the interface to stick to wpa_supplicant config.

    echo -e "\e[39m[+] Configuring dhcpcd\e[39m"
    echo -e "\e[92m    [✔] Changing dhcpcd configuration\e[39m"
    if [[ -f "/etc/dhcpcd.conf" ]]; then
        cat >>/etc/dhcpcd.conf <<EOL

## TinyCheck configuration ##

interface ${IFACE_IN}
   static ip_address=192.168.100.1/24
   nohook wpa_supplicant
EOL
    else
        echo -e "\e[91m    [✘] /etc/dhcpcd.conf doesn't exist, configuration not updated.\e[39m"
    fi
}

update_config(){
    # Update the configuration
    sed -i "s/iface_out/${IFACE_OUT}/g" /usr/share/tinycheck/config.yaml
    sed -i "s/iface_in/${IFACE_IN}/g" /usr/share/tinycheck/config.yaml
}

change_hostname() {
   # Changing the hostname to tinycheck
   echo -e "[+] Changing the hostname to tinycheck"
   echo "tinycheck" > /etc/hostname
   sed -i "s/$HOST/tinycheck/g" /etc/hosts

   # Adding tinycheck.local to the /etc/hosts.
   echo "127.0.0.1  tinycheck.local" >> /etc/hosts
}

install_package() {
   # Install associated packages by using aptitude.
<<<<<<< HEAD
   if [[ $1 == "dnsmasq" || $1 == "hostapd" || $1 == "tshark" || $1 == "sqlite3" || $1 == "unclutter" || $1 == "swig" || $1 == "curl" ]]; then
=======
   if [[ $1 == "dnsmasq" || $1 == "hostapd" || $1 == "tshark" || $1 == "sqlite3" || $1 == "suricata" || $1 == "unclutter" || $1 == "iptables" ]]; then
>>>>>>> ab3f5b58
       apt-get install $1 -y
   elif [[ $1 == "suricata" ]];then 
       add-apt-repository ppa:oisf/suricata-stable
       apt-get install suricata -y
   elif [[ $1 == "zeek" ]]; then
       distrib=$(cat /etc/os-release | grep -E "^ID=" | cut -d"=" -f2)
       version=$(cat /etc/os-release | grep "VERSION_ID" | cut -d"\"" -f2)
       if [[ $distrib == "debian" ]]; then
         echo "deb http://download.opensuse.org/repositories/security:/zeek/Debian_$version/ /" > /etc/apt/sources.list.d/security:zeek.list
         wget -nv "https://download.opensuse.org/repositories/security:zeek/Debian_$version/Release.key" -O Release.key
       elif [[ $distrib == "ubuntu" ]]; then
         echo "deb http://download.opensuse.org/repositories/security:/zeek/xUbuntu_$version/ /" > /etc/apt/sources.list.d/security:zeek.list
         wget -nv "https://download.opensuse.org/repositories/security:zeek/xUbuntu_$version/Release.key" -O Release.key
       elif [[ $distrib == "raspbian" ]]; then
         echo "deb http://download.opensuse.org/repositories/security:/zeek/Raspbian_$version/ /" > /etc/apt/sources.list.d/security:zeek.list
         wget -nv "https://download.opensuse.org/repositories/security:zeek/Raspbian_$version/Release.key" -O Release.key
       fi
       apt-key add - < Release.key
       rm Release.key && sudo apt-get update
       apt-get install zeek -y
    elif [[ $1 == "node" ]]; then
       curl -sL https://deb.nodesource.com/setup_14.x | bash -
       apt-get install -y nodejs
    elif [[ $1 == "dig" ]]; then
       apt-get install -y dnsutils
    elif [[ $1 == "pip" ]]; then
       apt-get install -y python3-pip
    elif [[ $1 == "dhcpcd" ]]; then
       apt-get install -y dhcpcd5
   fi
}

check_dnsmasq() {
   readlink /etc/resolv.conf
   status=$?
   if [[ $status -eq 0 && -f "/usr/sbin/dnsmasq" ]]; then
      systemctl disable systemd-resolved
      systemctl stop systemd-resolved
      unlink /etc/resolv.conf
      echo "nameserver 8.8.8.8" | tee /etc/resolv.conf
      install_package dnsmasq
   else
      install_package dnsmasq
   fi
}

check_dependencies() {
   # Check binary dependencies associated to the project.
   # If not installed, call install_package with the package name.
   check_dnsmasq
   bins=("/usr/sbin/hostapd"
         "/opt/zeek/bin/zeek"
         "/usr/bin/tshark"
         "/usr/bin/dig"
         "/usr/bin/suricata"
         "/usr/bin/unclutter"
         "/usr/bin/sqlite3"
         "/usr/bin/pip"
<<<<<<< HEAD
	 "/usr/bin/swig"
	 "/usr/sbin/dhcpcd"
	 "/usr/bin/curl")
=======
         "/usr/sbin/iptables")
>>>>>>> ab3f5b58

   echo -e "\e[39m[+] Checking dependencies...\e[39m"
   for bin in "${bins[@]}"
   do
       if [[ -f "$bin" ]]; then
           echo -e "\e[92m    [✔] ${bin##*/} installed\e[39m"
       else
           echo -e "\e[93m    [✘] ${bin##*/} not installed, lets install it\e[39m"
           install_package ${bin##*/}
      fi
   done
   install_package node
   echo -e "\e[39m[+] Install Python packages...\e[39m"
   python3 -m pip install -r "$SCRIPT_PATH/assets/requirements.txt"
}

compile_vuejs() {
    # Installing packages, updating packages and compiling the VueJS interfaces
    echo -e "\e[39m[+] Compiling VueJS projects"
    cd /usr/share/tinycheck/app/backend/ && npm install && npm audit fix && npm run build
    cd /usr/share/tinycheck/app/frontend/ && npm install && npm audit fix && npm run build
}

create_desktop() {
    # Create desktop icon to lauch TinyCheck in a browser
    if [[ -d "/home/$CURRENT_USER/Desktop/" ]]; then
    echo -e "\e[39m[+] Create Desktop icon under /home/${CURRENT_USER}/Desktop\e[39m"
    cat >"/home/$CURRENT_USER/Desktop/tinycheck.desktop" <<EOL
#!/usr/bin/env xdg-open

[Desktop Entry]
Version=1.0
Type=Application
Terminal=false
Exec=bash /usr/share/tinycheck/kiosk.sh
Name=TinyCheck
Comment=Launcher for the TinyCheck frontend
Icon=/usr/share/tinycheck/app/frontend/src/assets/icon.png
EOL
     fi
}

cleaning() {
    # Removing some files and useless directories
    rm /usr/share/tinycheck/install.sh
    rm /usr/share/tinycheck/README.md
    rm /usr/share/tinycheck/LICENSE.txt
    rm /usr/share/tinycheck/NOTICE.txt
    rm -rf /usr/share/tinycheck/assets/

    # Disabling the suricata service
    systemctl disable suricata.service &> /dev/null

    # Removing some useless dependencies.
    sudo apt autoremove -y &> /dev/null
}

check_interfaces(){

    # Get the current connected interface name.
    ciface="$(ip r l default |grep -Po '(?<=(dev ))(\S+)')"

    # Setup of iface_out which can be any interface,
    # but needs to be connected now or in the future.
    echo -n "[?] The interface $ciface is connected. Do you want to use it as a bridge to Internet (network/out) ? [Yes/No] "
    read answer
    if [[ "$answer" =~ ^([yY][eE][sS]|[yY])$ ]]
    then
        IFACES=( "${IFACES[@]/$ciface}" )
        IFACE_OUT=$ciface
        echo -e "\e[92m    [✔] $ciface settled as a bridge to the Internet\e[39m"
    else
        IFACES=( "${IFACES[@]/$ciface}" )
        for iface in $IFACES;
        do
            config="$(ip a s $iface)"
            echo -n "[?] Do you want to use $iface as a bridge to Internet (network/out) ? [Y/n] "
            read answer
            if [[ "$answer" =~ ^([yY][eE][sS]|[yY])$ ]]
            then
                IFACE_OUT=$iface
                IFACES=( "${IFACES[@]/$iface}" )
                echo -e "\e[92m    [✔] $iface settled as a bridge to the Internet\e[39m"
                break
            fi
        done
    fi

    # Setup of iface_in which can be a only a
    # Wi-Fi interface with AP mode available.
    for iface in $IFACES;
    do
<<<<<<< HEAD
        if echo "$iface" | grep -Eq "(wlan[0-9]|wl[a-z0-9]{,20})"; then
            config="$(ip a s $iface)"                             # Get the iface logic configuration
=======
        if echo "$iface" | grep -Eq "(wlan[0-9]|wl[a-z0-9]{2,20})"; then
            config="$(ifconfig $iface)"                             # Get the iface logic configuration
>>>>>>> ab3f5b58
            if echo "$config" | grep -qv "inet "; then              # Test if not currently connected
                hw="$(iw $iface info | grep wiphy | cut -d" " -f2)" # Get the iface hardware id.
                info="$(iw phy$hw info)"                            # Get the iface hardware infos.
                if echo "$info" | grep -qE "* AP$"; then            # Know if the iface has the AP mode available.
                    echo -n "[?] The interface $iface can be used for the Wi-Fi Access Point. Do you want to use it for the TinyCheck Access Point ? [Yes/No] "
                    read answer
                    if [[ "$answer" =~ ^([yY][eE][sS]|[yY])$ ]]
                    then
                        IFACE_IN="$iface"
                        echo -e "\e[92m    [✔] $iface settled as an Access Point\e[39m"
                        break
                    fi
                fi
            fi
        fi
    done
    if [ "${IFACE_IN}" != "" ] && [ "${IFACE_OUT}" != "" ]; then
        echo -e "\e[92m    [✔] Network configuration settled!\e[39m"
    else
        echo -e "\e[91m    [✘] You must select two interfaces, exiting.\e[39m"
        exit 1
    fi
}

create_database() {
    # Create the database under /usr/share/tinycheck/tinycheck.sqlite
    # This base will be provisioned in IOCs by the watchers
    sqlite3 "/usr/share/tinycheck/tinycheck.sqlite3" < "$SCRIPT_PATH/assets/scheme.sql"
}

change_configs() {
    # Disable the autorun dialog from pcmanfm
    if [[ -f "/home/$CURRENT_USER/.config/pcmanfm/LXDE-pi/pcmanfm.conf" ]]; then
        sed -i 's/autorun=1/autorun=0/g' "/home/$CURRENT_USER/.config/pcmanfm/LXDE-pi/pcmanfm.conf"
    fi
    # Disable the .desktop script popup
    if [[ -f "/home/$CURRENT_USER/.config/libfm/libfm.conf" ]]; then
        sed -i 's/quick_exec=0/quick_exec=1/g' "/home/$CURRENT_USER/.config/libfm/libfm.conf"
    fi
}

feeding_iocs() {
    echo -e "\e[39m[+] Feeding your TinyCheck instance with fresh IOCs and whitelist, please wait."
    python3 /usr/share/tinycheck/server/backend/watchers.py 2>/dev/null
}

reboot_box() {
    echo -e "\e[92m[+] The system is going to reboot, OK ?\e[39m"
    read answer
    if [[ "$answer" =~ ^([yY][eE][sS]|[yY])$ ]]
    then
	sleep 5
	reboot
    else
	exit
    fi
}

if [[ $EUID -ne 0 ]]; then
    echo "This must be run as root. Type in 'sudo bash $0' to run."
	exit 1
elif [[ -f /usr/share/tinycheck/config.yaml ]]; then
    echo "You have a TinyCheck instance already installed on this box."
    echo "  - If you want to update the instance, please execute:"
    echo "      sudo bash /usr/share/tinycheck/update.sh"
    echo "  - If you want to uninstall the instance, please execute:"
    echo "      sudo bash /usr/share/tinycheck/uninstall.sh"
	exit 1
else
    welcome_screen
    check_operating_system
    check_interfaces
    create_directory
    get_version
    set_userlang
    set_credentials
    set_kioskmode
    set_update
    check_dependencies
    configure_dnsmask
    configure_dhcpcd
    update_config
    change_hostname
    generate_certificate
    compile_vuejs
    create_database
    create_services
    create_desktop
    change_configs
    feeding_iocs
    cleaning
    reboot_box
fi<|MERGE_RESOLUTION|>--- conflicted
+++ resolved
@@ -264,11 +264,8 @@
 
 install_package() {
    # Install associated packages by using aptitude.
-<<<<<<< HEAD
    if [[ $1 == "dnsmasq" || $1 == "hostapd" || $1 == "tshark" || $1 == "sqlite3" || $1 == "unclutter" || $1 == "swig" || $1 == "curl" ]]; then
-=======
-   if [[ $1 == "dnsmasq" || $1 == "hostapd" || $1 == "tshark" || $1 == "sqlite3" || $1 == "suricata" || $1 == "unclutter" || $1 == "iptables" ]]; then
->>>>>>> ab3f5b58
+
        apt-get install $1 -y
    elif [[ $1 == "suricata" ]];then 
        add-apt-repository ppa:oisf/suricata-stable
@@ -327,13 +324,9 @@
          "/usr/bin/unclutter"
          "/usr/bin/sqlite3"
          "/usr/bin/pip"
-<<<<<<< HEAD
-	 "/usr/bin/swig"
-	 "/usr/sbin/dhcpcd"
-	 "/usr/bin/curl")
-=======
-         "/usr/sbin/iptables")
->>>>>>> ab3f5b58
+      	 "/usr/bin/swig"
+	       "/usr/sbin/dhcpcd"
+	       "/usr/bin/curl")
 
    echo -e "\e[39m[+] Checking dependencies...\e[39m"
    for bin in "${bins[@]}"
@@ -426,13 +419,9 @@
     # Wi-Fi interface with AP mode available.
     for iface in $IFACES;
     do
-<<<<<<< HEAD
         if echo "$iface" | grep -Eq "(wlan[0-9]|wl[a-z0-9]{,20})"; then
             config="$(ip a s $iface)"                             # Get the iface logic configuration
-=======
-        if echo "$iface" | grep -Eq "(wlan[0-9]|wl[a-z0-9]{2,20})"; then
-            config="$(ifconfig $iface)"                             # Get the iface logic configuration
->>>>>>> ab3f5b58
+
             if echo "$config" | grep -qv "inet "; then              # Test if not currently connected
                 hw="$(iw $iface info | grep wiphy | cut -d" " -f2)" # Get the iface hardware id.
                 info="$(iw phy$hw info)"                            # Get the iface hardware infos.
